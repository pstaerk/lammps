--- conflicted
+++ resolved
@@ -51,56 +51,9 @@
 
 Building the PDF format manual requires in addition a compatible LaTeX
 installation with support for PDFLaTeX and several add-on LaTeX packages
-installed.
-
-----------------
-
-<<<<<<< HEAD
-More details this can be found in the manual itself. The online
-version is at: https://lammps.sandia.gov/doc/Manual_build.html
-=======
-Installing prerequisites for HTML build
-
-To run the HTML documention build toolchain, Python 3 and virtualenv
-have to be installed.  Here are instructions for common setups:
-
-# Ubuntu
-
-sudo apt-get install python-virtualenv
-
-# Fedora (up to version 21)
-# Red Hat Enterprise Linux or CentOS (up to version 7.x)
-
-sudo yum install python3-virtualenv
-
-# Fedora (since version 22)
-
-sudo dnf install python3-virtualenv
-
-# MacOS X
-
-## Python 3
-
-Download the latest Python 3 MacOS X package from
-https://www.python.org and install it.  This will install both Python
-3 and pip3.
-
-## virtualenv
-
-Once Python 3 is installed, open a Terminal and type
-
-pip3 install virtualenv
-
-This will install virtualenv from the Python Package Index.
-
-----------------
-
-Installing prerequisites for PDF build
-
-Same as for HTML plus a compatible LaTeX installation with
-support for PDFLaTeX. Also the following LaTeX packages need
-to be installed (e.g. from texlive):
+installed.  This includes:
 - amsmath
+- anysize
 - babel
 - capt-of
 - cmap
@@ -114,24 +67,13 @@
 - tabulary
 - upquote
 - wrapfig
+
+Building the EPUB format requires LaTeX installation with the same packages
+as for the PDF format plus the 'dvipng' command to convert the embedded math
+into images. The MOBI format is generated from the EPUB format file by using
+the tool 'ebook-convert' from the 'calibre' e-book management software
+(https://calibre-ebook.com).
 ----------------
 
-Installing prerequisites for epub build
-
-## ePUB
-
-Same as for HTML. This uses the same tools and configuration
-files as the HTML tree. The ePUB format conversion currently
-does not support processing mathematical expressions via MathJAX,
-so there will be limitations on some pages. For the time being
-until this is resolved, building and using the PDF format file
-is recommended instead.
-
-For converting the generated ePUB file to a mobi format file
-(for e-book readers like Kindle, that cannot read ePUB), you
-also need to have the 'ebook-convert' tool from the "calibre"
-software installed. http://calibre-ebook.com/
-You first create the ePUB file with 'make epub' and then do:
-
-ebook-convert LAMMPS.epub LAMMPS.mobi
->>>>>>> 97b11ea7
+More details this can be found in the manual itself. The online
+version is at: https://lammps.sandia.gov/doc/Manual_build.html