--- conflicted
+++ resolved
@@ -1206,23 +1206,18 @@
 
 FixElectrodeConp::~FixElectrodeConp()
 {
-<<<<<<< HEAD
   if (comm->me == 0) {
-    if (timer_flag) {
-      utils::logmesg(lmp, fmt::format("Multiplication time: {:.4g} s\n", mult_time));
-      utils::logmesg(lmp, fmt::format("Update time: {:.4g} s\n", update_time));
-    }
-    if (algo == Algo::CG || algo == Algo::MATRIX_CG)
-      utils::logmesg(
-          lmp, fmt::format("Average conjugate gradient steps: {:.4g}\n", n_cg_step * 1. / n_call));
-=======
-  if (timer_flag && (comm->me == 0)) {
     try {
-      utils::logmesg(lmp, fmt::format("Multiplication time: {:.4g} s\n", mult_time));
-      utils::logmesg(lmp, fmt::format("Update time: {:.4g} s\n", update_time));
+      if (timer_flag) {
+        utils::logmesg(lmp, fmt::format("Multiplication time: {:.4g} s\n", mult_time));
+        utils::logmesg(lmp, fmt::format("Update time: {:.4g} s\n", update_time));
+      }
+      if (algo == Algo::CG || algo == Algo::MATRIX_CG)
+        utils::logmesg(
+            lmp,
+            fmt::format("Average conjugate gradient steps: {:.4g}\n", n_cg_step * 1. / n_call));
     } catch (std::exception &) {
     }
->>>>>>> 9cbc77f4
   }
   if (!modify->get_fix_by_id(id))             // avoid segfault if derived fixes' ctor throws err
     atom->delete_callback(id, Atom::GROW);    // atomvec track local electrode atoms
