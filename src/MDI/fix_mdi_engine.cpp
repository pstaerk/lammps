/* ----------------------------------------------------------------------
   LAMMPS - Large-scale Atomic/Molecular Massively Parallel Simulator
   https://www.lammps.org/ Sandia National Laboratories
   Steve Plimpton, sjplimp@sandia.gov

   Copyright (2003) Sandia Corporation.  Under the terms of Contract
   DE-AC04-94AL85000 with Sandia Corporation, the U.S. Government retains
   certain rights in this software.  This software is distributed under
   the GNU General Public License.

   See the README file in the top-level LAMMPS directory.
------------------------------------------------------------------------- */

/* ----------------------------------------------------------------------
   Contributing author: Taylor Barnes (MolSSI)
   MolSSI Driver Interface (MDI) support for LAMMPS
------------------------------------------------------------------------- */

#include "error.h"
#include "fix_mdi_engine.h"
#include "mdi_engine.h"

<<<<<<< HEAD
#include "update.h"
=======
#include "atom.h"
#include "comm.h"
#include "compute.h"
#include "domain.h"
#include "error.h"
#include "force.h"
#include "integrate.h"
#include "irregular.h"
#include "memory.h"
#include "modify.h"
#include "update.h"

#include <cmath>
#include <cstring>
#include <limits>

enum { NONE, REAL, METAL };    // LAMMPS units which MDI supports
>>>>>>> 9b989b18

using namespace LAMMPS_NS;
using namespace FixConst;

/* ---------------------------------------------------------------------- */

FixMDIEngine::FixMDIEngine(LAMMPS *lmp, int narg, char **arg) :
    Fix(lmp, narg, arg)
{
  if (narg != 3) error->all(FLERR, "Illegal fix mdi/engine command");
}

/* ---------------------------------------------------------------------- */

int FixMDIEngine::setmask()
{
  int mask = 0;
  mask |= POST_INTEGRATE;
  mask |= POST_FORCE;
  mask |= MIN_PRE_FORCE;
  mask |= MIN_POST_FORCE;
  mask |= END_OF_STEP;
  return mask;
}

/* ---------------------------------------------------------------------- */

void FixMDIEngine::setup(int vflag)
{
  mdi_engine->engine_node("@FORCES");
}

/* ---------------------------------------------------------------------- */

void FixMDIEngine::post_integrate()
{
  mdi_engine->engine_node("@COORDS");
}

/* ---------------------------------------------------------------------- */

void FixMDIEngine::min_pre_force(int vflag)
{
  mdi_engine->engine_node("@COORDS");
}

/* ---------------------------------------------------------------------- */

void FixMDIEngine::post_force(int vflag)
{
<<<<<<< HEAD
  mdi_engine->engine_node("@FORCES");
=======
  /*
  if (screen)
    fprintf(screen,"MDI ENGINE MODE: %i\n",node);
  if (logfile)
    fprintf(logfile,"MDI ENGINE MODE: %i\n",node);
  */

  // do not process commands if engine and driver are not at same node
  // target_node = node that driver has set via a @ command
  // current_node = node that engine (LAMMPS) has set

  strncpy(current_node, node, MDI_COMMAND_LENGTH);
  if (strcmp(target_node, "\0") != 0 && strcmp(target_node, current_node) != 0)
    local_exit_flag = true;

  // respond to commands from the driver

  while (!exit_flag && !local_exit_flag) {

    // read the next command from the driver
    // all procs call this, but only proc 0 receives the command

    ierr = MDI_Recv_command(command, driver_socket);
    if (ierr != 0) error->all(FLERR, "MDI: Unable to receive command from driver");

    // broadcast command to the other MPI tasks

    MPI_Bcast(command, MDI_COMMAND_LENGTH, MPI_CHAR, 0, world);

    // execute the command

    this->execute_command(command, driver_socket);

    // check if the target node is something other than the current node

    if (strcmp(target_node, "\0") != 0 && strcmp(target_node, current_node) != 0)
      local_exit_flag = true;
  }

  // local exit occured so turn off local exit flag

  local_exit_flag = false;

  return command;
>>>>>>> 9b989b18
}

/* ---------------------------------------------------------------------- */

void FixMDIEngine::min_post_force(int vflag)
{
  mdi_engine->engine_node("@FORCES");
}

/* ---------------------------------------------------------------------- */

void FixMDIEngine::end_of_step()
{
  mdi_engine->engine_node("@ENDSTEP");
}<|MERGE_RESOLUTION|>--- conflicted
+++ resolved
@@ -19,28 +19,7 @@
 #include "error.h"
 #include "fix_mdi_engine.h"
 #include "mdi_engine.h"
-
-<<<<<<< HEAD
 #include "update.h"
-=======
-#include "atom.h"
-#include "comm.h"
-#include "compute.h"
-#include "domain.h"
-#include "error.h"
-#include "force.h"
-#include "integrate.h"
-#include "irregular.h"
-#include "memory.h"
-#include "modify.h"
-#include "update.h"
-
-#include <cmath>
-#include <cstring>
-#include <limits>
-
-enum { NONE, REAL, METAL };    // LAMMPS units which MDI supports
->>>>>>> 9b989b18
 
 using namespace LAMMPS_NS;
 using namespace FixConst;
@@ -91,54 +70,7 @@
 
 void FixMDIEngine::post_force(int vflag)
 {
-<<<<<<< HEAD
   mdi_engine->engine_node("@FORCES");
-=======
-  /*
-  if (screen)
-    fprintf(screen,"MDI ENGINE MODE: %i\n",node);
-  if (logfile)
-    fprintf(logfile,"MDI ENGINE MODE: %i\n",node);
-  */
-
-  // do not process commands if engine and driver are not at same node
-  // target_node = node that driver has set via a @ command
-  // current_node = node that engine (LAMMPS) has set
-
-  strncpy(current_node, node, MDI_COMMAND_LENGTH);
-  if (strcmp(target_node, "\0") != 0 && strcmp(target_node, current_node) != 0)
-    local_exit_flag = true;
-
-  // respond to commands from the driver
-
-  while (!exit_flag && !local_exit_flag) {
-
-    // read the next command from the driver
-    // all procs call this, but only proc 0 receives the command
-
-    ierr = MDI_Recv_command(command, driver_socket);
-    if (ierr != 0) error->all(FLERR, "MDI: Unable to receive command from driver");
-
-    // broadcast command to the other MPI tasks
-
-    MPI_Bcast(command, MDI_COMMAND_LENGTH, MPI_CHAR, 0, world);
-
-    // execute the command
-
-    this->execute_command(command, driver_socket);
-
-    // check if the target node is something other than the current node
-
-    if (strcmp(target_node, "\0") != 0 && strcmp(target_node, current_node) != 0)
-      local_exit_flag = true;
-  }
-
-  // local exit occured so turn off local exit flag
-
-  local_exit_flag = false;
-
-  return command;
->>>>>>> 9b989b18
 }
 
 /* ---------------------------------------------------------------------- */
