--- conflicted
+++ resolved
@@ -203,20 +203,13 @@
 
   // custom atom arrays
 
-<<<<<<< HEAD
   nivector = ndvector = niarray = ndarray = 0;
-  ivector = NULL;
-  dvector = NULL;
-  iarray = NULL;
-  darray = NULL;
-  icols = dcols = NULL;
-  ivname = dvname = ianame = daname = NULL;
-=======
-  nivector = ndvector = 0;
   ivector = nullptr;
   dvector = nullptr;
-  iname = dname = nullptr;
->>>>>>> 102a6eba
+  iarray = nullptr;
+  darray = nullptr;
+  icols = dcols = nullptr;
+  ivname = dvname = ianame = daname = nullptr;
 
   // initialize atom style and array existence flags
 
@@ -300,7 +293,6 @@
     delete [] ivname[i];
     memory->destroy(ivector[i]);
   }
-<<<<<<< HEAD
   for (int i = 0; i < ndvector; i++) {
     delete [] dvname[i];
     memory->destroy(dvector[i]);
@@ -312,13 +304,6 @@
   for (int i = 0; i < ndarray; i++) {
     delete [] daname[i];
     memory->destroy(darray[i]);
-=======
-  if (dvector != nullptr) {
-    for (int i = 0; i < ndvector; i++) {
-      delete [] dname[i];
-      memory->destroy(dvector[i]);
-    }
->>>>>>> 102a6eba
   }
 
   memory->sfree(ivname);
@@ -2362,11 +2347,7 @@
 
 int Atom::find_custom(const char *name, int &flag, int &cols)
 {
-<<<<<<< HEAD
-  if (name == NULL) return -1;
-=======
   if (name == nullptr) return -1;
->>>>>>> 102a6eba
 
   for (int i = 0; i < nivector; i++)
     if (ivname[i] && strcmp(ivname[i],name) == 0) {
@@ -2399,30 +2380,19 @@
   return -1;
 }
 
-<<<<<<< HEAD
-/* ----------------------------------------------------------------------
-   add a custom variable with name
-   flag = 0/1 for int/double, cols = 0/N for vector/array where N = # of columns
-   assumes name does not already exist
-   vectors of names and data ptrs are always incremented by one
-   return index in vector/array lists of its location
-------------------------------------------------------------------------- */
-
+/** \brief Add a custom per-atom property with the given name and type and size
+\verbatim embed:rst
+
+This function will add a custom per-atom property with one or more values
+with the name "name" to the list of custom properties.
+This function is called, e.g. from :doc:`fix property/atom <fix_property_atom>`.
+\endverbatim
+ * \param name Name of the property (w/o a "i_" or "d_" or "i2_" or "d2_" prefix)
+ * \param flag Data type of property: 0 for int, 1 for double
+ * \param cols Number of values: 0 for a single value, 1 or more for a vector of values
+ * \return index of property in the respective list of properties
+ */
 int Atom::add_custom(const char *name, int flag, int cols)
-=======
-/** \brief Add a custom per-atom property with the given name and type
-\verbatim embed:rst
-
-This function will add a custom per-atom property with the name "name"
-as either list of int or double to the list of custom properties.  This
-function is called, e.g. from :doc:`fix property/atom <fix_property_atom>`.
-\endverbatim
- * \param name Name of the property (w/o a "d_" or "i_" prefix)
- * \param flag Data type of property: 0 for int, 1 for double
- * \return Index of property in the respective list of properties
- */
-int Atom::add_custom(const char *name, int flag)
->>>>>>> 102a6eba
 {
   int index;
 
@@ -2484,35 +2454,23 @@
   return index;
 }
 
-<<<<<<< HEAD
-/* ----------------------------------------------------------------------
-   remove a custom variable stored at index
-   flag = 0/1 for int/double, cols = 0/1 for vector/array or N for array columns
-   free memory for vector/array and name and set ptrs to NULL
-   vector/array lists and name lists never shrink
-------------------------------------------------------------------------- */
-
-void Atom::remove_custom(int index, int flag, int cols)
-=======
-/*! \brief Remove a custom per-atom property of a given type
+/*! \brief Remove a custom per-atom property of a given type and size
  *
 \verbatim embed:rst
-This will remove a property that was requested e.g. by the
+This will remove a property that was requested, e.g. by the
 :doc:`fix property/atom <fix_property_atom>` command.  It frees the
-allocated memory and sets the pointer to ``nullptr`` to the entry in
-the list can be reused. The lists of those pointers will never be
-compacted or never shrink, so that index to name mappings remain valid.
+allocated memory and sets the pointer to ``nullptr`` for the entry in
+the list so it can be reused. The lists of these pointers are never
+compacted or shrink, so that indices to name mappings remain valid.
 \endverbatim
- *
- * \param flag whether the property is integer (=0) or double (=1)
- * \param index of that property in the respective list.
+ * \param index Index of property in the respective list of properties
+ * \param flag Data type of property: 0 for int, 1 for double
+ * \param cols Number of values: 0 for a single value, 1 or more for a vector of values
  */
-void Atom::remove_custom(int flag, int index)
->>>>>>> 102a6eba
+void Atom::remove_custom(int index, int flag, int cols)
 {
   if (flag == 0 && cols == 0) {
     memory->destroy(ivector[index]);
-<<<<<<< HEAD
     ivector[index] = NULL;
     delete [] ivname[index];
     ivname[index] = NULL;
@@ -2534,16 +2492,6 @@
     darray[index] = NULL;
     delete [] daname[index];
     daname[index] = NULL;
-=======
-    ivector[index] = nullptr;
-    delete [] iname[index];
-    iname[index] = nullptr;
-  } else {
-    memory->destroy(dvector[index]);
-    dvector[index] = nullptr;
-    delete [] dname[index];
-    dname[index] = nullptr;
->>>>>>> 102a6eba
   }
 }
 
@@ -2667,15 +2615,8 @@
 {
   // --------------------------------------------------------------------
   // 4th customization section: customize by adding new variable name
-<<<<<<< HEAD
   // if new variable is from a package, add package comment
-  
-=======
-  // please see the following function to set the type of the data
-  // so that programs can detect it dynamically at run time.
-
-  /* NOTE: this array is only of length ntypes+1 */
->>>>>>> 102a6eba
+
   if (strcmp(name,"mass") == 0) return (void *) mass;
 
   if (strcmp(name,"id") == 0) return (void *) tag;
