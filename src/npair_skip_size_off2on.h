--- conflicted
+++ resolved
@@ -12,19 +12,13 @@
 ------------------------------------------------------------------------- */
 
 #ifdef NPAIR_CLASS
-// clang-format off
+
 NPairStyle(skip/size/off2on,
            NPairSkipSizeOff2on,
            NP_SKIP | NP_SIZE | NP_OFF2ON | NP_HALF |
-<<<<<<< HEAD
-           NP_NSQ | NP_BIN | NP_MULTI |
-           NP_NEWTON | NP_NEWTOFF | NP_ORTHO | NP_TRI);
-// clang-format on
-=======
            NP_NSQ | NP_BIN | NP_MULTI | NP_MULTI_OLD |
            NP_NEWTON | NP_NEWTOFF | NP_ORTHO | NP_TRI)
 
->>>>>>> 6740959c
 #else
 
 #ifndef LMP_NPAIR_SKIP_SIZE_OFF2ON_H
